<<<<<<< HEAD
#Tue Apr 24 18:42:10 ICT 2018
=======
#
# Copyright 2017 Google Inc. All rights reserved.
#
# Licensed under the Apache License, Version 2.0 (the "License");
# you may not use this file except in compliance with the License.
# You may obtain a copy of the License at
#
#     http://www.apache.org/licenses/LICENSE-2.0
#
# Unless required by applicable law or agreed to in writing, software
# distributed under the License is distributed on an "AS IS" BASIS,
# WITHOUT WARRANTIES OR CONDITIONS OF ANY KIND, either express or implied.
# See the License for the specific language governing permissions and
# limitations under the License.
#

#Tue Nov 14 16:01:12 PST 2017
>>>>>>> 2a80fb97
distributionBase=GRADLE_USER_HOME
distributionPath=wrapper/dists
zipStoreBase=GRADLE_USER_HOME
zipStorePath=wrapper/dists
distributionUrl=https\://services.gradle.org/distributions/gradle-4.4-all.zip<|MERGE_RESOLUTION|>--- conflicted
+++ resolved
@@ -1,6 +1,4 @@
-<<<<<<< HEAD
-#Tue Apr 24 18:42:10 ICT 2018
-=======
+#Tue Nov 14 16:01:12 PST 2017
 #
 # Copyright 2017 Google Inc. All rights reserved.
 #
@@ -17,8 +15,6 @@
 # limitations under the License.
 #
 
-#Tue Nov 14 16:01:12 PST 2017
->>>>>>> 2a80fb97
 distributionBase=GRADLE_USER_HOME
 distributionPath=wrapper/dists
 zipStoreBase=GRADLE_USER_HOME
