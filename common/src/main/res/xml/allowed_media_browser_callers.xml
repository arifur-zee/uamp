--- conflicted
+++ resolved
@@ -63,14 +63,7 @@
         <key release="false">
             70:81:1a:3e:ac:fd:2e:83:e1:8d:a9:bf:ed:e5:2d:f1:6c:e9:1f:2e:69:a4:4d:21:f1:8a:b6:69:91:13:07:71
         </key>
-<<<<<<< HEAD
-        <!-- Android Auto debug key -->
-        <key release="false">
-            AC:81:14:2D:AB:3C:B5:35:E5:55:C3:1B:17:43:D5:CA:4F:7C:79:6E:B6:F8:10:36:A3:8F:40:84:FF:16:66:9D
-        </key>
         <!-- Android Auto prod release key -->
-=======
->>>>>>> 22e5ed90
         <key release="true">
             fd:b0:0c:43:db:de:8b:51:cb:31:2a:a8:1d:3b:5f:a1:77:13:ad:b9:4b:28:f5:98:d7:7f:8e:b8:9d:ac:ee:df
         </key>
