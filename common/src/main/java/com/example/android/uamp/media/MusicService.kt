/*
 * Copyright 2017 Google Inc. All rights reserved.
 *
 * Licensed under the Apache License, Version 2.0 (the "License");
 * you may not use this file except in compliance with the License.
 * You may obtain a copy of the License at
 *
 *     http://www.apache.org/licenses/LICENSE-2.0
 *
 * Unless required by applicable law or agreed to in writing, software
 * distributed under the License is distributed on an "AS IS" BASIS,
 * WITHOUT WARRANTIES OR CONDITIONS OF ANY KIND, either express or implied.
 * See the License for the specific language governing permissions and
 * limitations under the License.
 */

package com.example.android.uamp.media

import android.annotation.SuppressLint
import android.app.PendingIntent
<<<<<<< HEAD
import android.app.PendingIntent.FLAG_IMMUTABLE
import android.app.PendingIntent.FLAG_UPDATE_CURRENT
=======
import android.content.ComponentName
>>>>>>> 7063c32a
import android.content.Intent
import android.content.pm.PackageManager
import android.net.Uri
import android.os.Build
import android.os.Bundle
import android.os.ConditionVariable
import android.util.Log
import android.widget.Toast
<<<<<<< HEAD
import androidx.media3.cast.CastPlayer
import androidx.media3.cast.SessionAvailabilityListener
import androidx.media3.common.AudioAttributes
import androidx.media3.common.Player.EVENT_MEDIA_ITEM_TRANSITION
import androidx.media3.common.Player.EVENT_PLAY_WHEN_READY_CHANGED
import androidx.media3.common.Player.EVENT_POSITION_DISCONTINUITY
import androidx.media3.session.MediaLibraryService
=======
import androidx.core.content.ContextCompat
import androidx.media.MediaBrowserServiceCompat
import androidx.media.MediaBrowserServiceCompat.BrowserRoot.EXTRA_RECENT
import com.example.android.uamp.media.extensions.album
import com.example.android.uamp.media.extensions.flag
import com.example.android.uamp.media.extensions.id
import com.example.android.uamp.media.extensions.toMediaItem
import com.example.android.uamp.media.extensions.trackNumber
import com.example.android.uamp.media.library.AbstractMusicSource
>>>>>>> 7063c32a
import com.example.android.uamp.media.library.BrowseTree
import com.example.android.uamp.media.library.JsonSource
import com.example.android.uamp.media.library.MEDIA_SEARCH_SUPPORTED
import com.example.android.uamp.media.library.MusicSource
import com.example.android.uamp.media.library.UAMP_BROWSABLE_ROOT
import com.example.android.uamp.media.library.UAMP_RECENT_ROOT
<<<<<<< HEAD
import androidx.media3.common.C
import androidx.media3.common.MediaItem
import androidx.media3.common.MediaMetadata
import androidx.media3.common.PlaybackException
import androidx.media3.common.Player
import androidx.media3.common.Player.Listener
import androidx.media3.exoplayer.ExoPlayer
import androidx.media3.exoplayer.util.EventLogger
import androidx.media3.session.LibraryResult
import androidx.media3.session.MediaSession
import androidx.media3.session.MediaSession.MediaItemFiller
import androidx.media3.session.SessionCommand
import androidx.media3.session.SessionResult
=======
import com.google.android.exoplayer2.C
import com.google.android.exoplayer2.ExoPlayer
import com.google.android.exoplayer2.PlaybackException
import com.google.android.exoplayer2.Player
import com.google.android.exoplayer2.Player.EVENT_MEDIA_ITEM_TRANSITION
import com.google.android.exoplayer2.Player.EVENT_PLAY_WHEN_READY_CHANGED
import com.google.android.exoplayer2.Player.EVENT_POSITION_DISCONTINUITY
import com.google.android.exoplayer2.Player.EVENT_TIMELINE_CHANGED
import com.google.android.exoplayer2.SimpleExoPlayer
import com.google.android.exoplayer2.audio.AudioAttributes
import com.google.android.exoplayer2.ext.cast.CastPlayer
import com.google.android.exoplayer2.ext.cast.SessionAvailabilityListener
import com.google.android.exoplayer2.ext.mediasession.MediaSessionConnector
import com.google.android.exoplayer2.ext.mediasession.TimelineQueueNavigator
import com.google.android.exoplayer2.ui.PlayerNotificationManager
import com.google.android.exoplayer2.util.Util
import com.google.android.exoplayer2.util.Util.constrainValue
>>>>>>> 7063c32a
import com.google.android.gms.cast.framework.CastContext
import com.google.common.collect.ImmutableList
import com.google.common.util.concurrent.Futures
import com.google.common.util.concurrent.ListenableFuture
import com.google.common.util.concurrent.MoreExecutors
import kotlinx.coroutines.CoroutineScope
import kotlinx.coroutines.Dispatchers
import kotlinx.coroutines.SupervisorJob
import kotlinx.coroutines.launch
<<<<<<< HEAD
import java.util.concurrent.Executors
import kotlin.math.max
=======
import kotlin.math.max
import kotlin.math.min
>>>>>>> 7063c32a

/**
 * Service for browsing the catalogue and and receiving a [MediaController] from the app's UI
 * and other apps that wish to play music via UAMP (for example, Android Auto or
 * the Google Assistant).
 *
 * Browsing begins with the method [MusicService.MusicServiceCallback.onGetLibraryRoot], and
 * continues in the callback [MusicService.MusicServiceCallback.onGetChildren].
 *
 * This class also handles playback for Cast sessions. When a Cast session is active, playback
 * commands are passed to a [CastPlayer].
 */
@SuppressLint("UnsafeOptInUsageError")
open class MusicService : MediaLibraryService() {

    private val serviceJob = SupervisorJob()
    private val serviceScope = CoroutineScope(Dispatchers.Main + serviceJob)

<<<<<<< HEAD
    protected lateinit var mediaSession: MediaLibrarySession
=======
    protected lateinit var mediaSession: MediaSessionCompat
    protected lateinit var mediaSessionConnector: MediaSessionConnector
    private var currentPlaylistItems: List<MediaMetadataCompat> = emptyList()
>>>>>>> 7063c32a
    private var currentMediaItemIndex: Int = 0

    private lateinit var musicSource: MusicSource
    private lateinit var packageValidator: PackageValidator
    private lateinit var storage: PersistentStorage

    /**
     * This must be `by lazy` because the [musicSource] won't initially be ready. Use
     * [callWhenMusicSourceReady] to be sure it is safely ready for usage.
     */
    private val browseTree: BrowseTree by lazy {
        BrowseTree(applicationContext, musicSource)
    }

<<<<<<< HEAD
    private val recentRootMediaItem: MediaItem by lazy {
        MediaItem.Builder()
            .setMediaId(UAMP_RECENT_ROOT)
            .setMediaMetadata(
                MediaMetadata.Builder()
                    .setFolderType(MediaMetadata.FOLDER_TYPE_ALBUMS)
                    .setIsPlayable(false)
                    .build())
            .build()
    }

    private val catalogueRootMediaItem: MediaItem by lazy {
        MediaItem.Builder()
            .setMediaId(UAMP_BROWSABLE_ROOT)
            .setMediaMetadata(
                MediaMetadata.Builder()
                    .setFolderType(MediaMetadata.FOLDER_TYPE_ALBUMS)
                    .setIsPlayable(false)
                    .build())
            .build()
    }

    private val executorService by lazy {
        MoreExecutors.listeningDecorator(Executors.newSingleThreadExecutor())
    }
=======
    private var isForegroundService = false
>>>>>>> 7063c32a

    private val remoteJsonSource: Uri =
        Uri.parse("https://storage.googleapis.com/uamp/catalog.json")

    private val uAmpAudioAttributes = AudioAttributes.Builder()
        .setContentType(C.CONTENT_TYPE_MUSIC)
        .setUsage(C.USAGE_MEDIA)
        .build()

    @SuppressLint("UnsafeOptInUsageError")
    private val playerListener = PlayerEventListener()

    /**
     * Configure ExoPlayer to handle audio focus for us. See [ExoPlayer.Builder.setAudioAttributes]
     * for details.
     */
    private val exoPlayer: Player by lazy {
        val player = ExoPlayer.Builder(this).build().apply {
            setAudioAttributes(uAmpAudioAttributes, true)
            setHandleAudioBecomingNoisy(true)
            addListener(playerListener)
        }
        player.addAnalyticsListener(EventLogger(null, "exoplayer-uamp"))
        player
    }

    /**
     * If Cast is available, create a CastPlayer to handle communication with a Cast session.
     */
    private val castPlayer: CastPlayer? by lazy {
        try {
            val castContext = CastContext.getSharedInstance(this)
            CastPlayer(castContext, CastMediaItemConverter()).apply {
                setSessionAvailabilityListener(UampCastSessionAvailabilityListener())
                addListener(playerListener)
            }
        } catch (e : Exception) {
            // We wouldn't normally catch the generic `Exception` however
            // calling `CastContext.getSharedInstance` can throw various exceptions, all of which
            // indicate that Cast is unavailable.
            // Related internal bug b/68009560.
            Log.i(TAG, "Cast is not available on this device. " +
                    "Exception thrown when attempting to obtain CastContext. " + e.message)
            null
        }
    }

    private val replaceableForwardingPlayer: ReplaceableForwardingPlayer by lazy {
        ReplaceableForwardingPlayer(exoPlayer)
    }

    /** @return the {@link MediaLibrarySessionCallback} to be used to build the media session. */
    open fun getCallback(): MediaLibrarySession.MediaLibrarySessionCallback {
        return MusicServiceCallback()
    }

    override fun onCreate() {
        super.onCreate()

        if (castPlayer?.isCastSessionAvailable == true) {
            replaceableForwardingPlayer.setPlayer(castPlayer!!)
        }

        mediaSession = with(MediaLibrarySession.Builder(
            this, replaceableForwardingPlayer, getCallback())) {
            setId(packageName)
            setMediaItemFiller(UampMediaItemFiller())
            packageManager?.getLaunchIntentForPackage(packageName)?.let { sessionIntent ->
                setSessionActivity(
                    PendingIntent.getActivity(
                        /* context= */ this@MusicService,
                        /* requestCode= */ 0,
                        sessionIntent,
                        if (Build.VERSION.SDK_INT >= 23) FLAG_IMMUTABLE
                        else FLAG_UPDATE_CURRENT
                    )
                )
            }
<<<<<<< HEAD
            build()
        }

        // The media library is built from a remote JSON file. We start loading asynchronously here.
        // Use [callWhenMusicSourceReady] to execute code that needs the source load being
        // completed.
        musicSource = JsonSource(source = remoteJsonSource)
=======
        /**
         * In order for [MediaBrowserCompat.ConnectionCallback.onConnected] to be called,
         * a [MediaSessionCompat.Token] needs to be set on the [MediaBrowserServiceCompat].
         *
         * It is possible to wait to set the session token, if required for a specific use-case.
         * However, the token *must* be set by the time [MediaBrowserServiceCompat.onGetRoot]
         * returns, or the connection will fail silently. (The system will not even call
         * [MediaBrowserCompat.ConnectionCallback.onConnectionFailed].)
         */
        sessionToken = mediaSession.sessionToken

        /**
         * The notification manager will use our player and media session to decide when to post
         * notifications. When notifications are posted or removed our listener will be called, this
         * allows us to promote the service to foreground (required so that we're not killed if
         * the main UI is not visible).
         */
        notificationManager = UampNotificationManager(
            this,
            mediaSession.sessionToken,
            PlayerNotificationListener()
        )

        // The media library is built from a remote JSON file. We'll create the source here,
        // and then use a suspend function to perform the download off the main thread.
        mediaSource = JsonSource(source = remoteJsonSource)
>>>>>>> 7063c32a
        serviceScope.launch {
            musicSource.load()
        }

        packageValidator = PackageValidator(this, R.xml.allowed_media_browser_callers)
        storage = PersistentStorage.getInstance(applicationContext)
    }

    override fun onGetSession(controllerInfo: MediaSession.ControllerInfo): MediaLibrarySession? {
        return if ("android.media.session.MediaController" == controllerInfo.packageName
            || packageValidator.isKnownCaller(controllerInfo.packageName, controllerInfo.uid)) {
            mediaSession
        } else null
    }

    /** Called when swiping the activity away from recents. */
    override fun onTaskRemoved(rootIntent: Intent) {
        saveRecentSongToStorage()
        super.onTaskRemoved(rootIntent)
        // The choice what to do here is app specific. Some apps stop playback, while others allow
        // playback to continue and allow users to stop it with the notification.
        releaseMediaSession()
        stopSelf()
    }

    override fun onDestroy() {
        super.onDestroy()
        releaseMediaSession()
    }

    private fun releaseMediaSession() {
        mediaSession.run {
            release()
            if (player.playbackState != Player.STATE_IDLE) {
                player.removeListener(playerListener)
                player.release()
            }
        }
        // Cancel coroutines when the service is going away.
        serviceJob.cancel()
    }

    private fun saveRecentSongToStorage() {
        // Obtain the current song details *before* saving them on a separate thread, otherwise
        // the current player may have been unloaded by the time the save routine runs.
        val currentMediaItem = replaceableForwardingPlayer.currentMediaItem ?: return
        serviceScope.launch {
            val mediaItem =
                browseTree.getMediaItemByMediaId(currentMediaItem.mediaId) ?: return@launch
            storage.saveRecentSong(mediaItem, replaceableForwardingPlayer.currentPosition)
        }
    }

    private fun preparePlayerForResumption(mediaItem: MediaItem) {
        musicSource.whenReady {
            if (it) {
                val playableMediaItem = browseTree.getMediaItemByMediaId(mediaItem.mediaId)
                val startPositionMs =
                    mediaItem.mediaMetadata.extras?.getLong(
                        MEDIA_DESCRIPTION_EXTRAS_START_PLAYBACK_POSITION_MS
                    ) ?: 0
                playableMediaItem?.let {
                    exoPlayer.setMediaItem(playableMediaItem)
                    exoPlayer.seekTo(startPositionMs)
                    exoPlayer.prepare()
                }
            }
        }
    }

    /** Returns a function that opens the condition variable when called. */
    private fun openWhenReady(conditionVariable: ConditionVariable): (Boolean) -> Unit = {
        val successfullyInitialized = it
        if (!successfullyInitialized) {
            Log.e(TAG, "loading music source failed")
        }
        conditionVariable.open()
    }

    /**
     * Returns a future that executes the action when the music source is ready. This may be an
     * immediate execution if the music source is ready, or a deferred asynchronous execution if the
     * music source is still loading.
     *
     * @param action The function to be called when the music source is ready.
     */
    private fun <T> callWhenMusicSourceReady(action: () -> T): ListenableFuture<T> {
        val conditionVariable = ConditionVariable()
        return if (musicSource.whenReady(openWhenReady(conditionVariable))) {
            Futures.immediateFuture(action())
        } else {
            executorService.submit<T> {
                conditionVariable.block();
                action()
            }
        }
    }

    open inner class MusicServiceCallback: MediaLibrarySession.MediaLibrarySessionCallback {

        override fun onGetLibraryRoot(
            session: MediaLibrarySession, browser: MediaSession.ControllerInfo, params: LibraryParams?
        ): ListenableFuture<LibraryResult<MediaItem>> {
            // By default, all known clients are permitted to search, but only tell unknown callers
            // about search if permitted by the [BrowseTree].
            val isKnownCaller = packageValidator.isKnownCaller(browser.packageName, browser.uid)
            val rootExtras = Bundle().apply {
                putBoolean(
                    MEDIA_SEARCH_SUPPORTED,
                    isKnownCaller || browseTree.searchableByUnknownCaller
                )
                putBoolean(CONTENT_STYLE_SUPPORTED, true)
                putInt(CONTENT_STYLE_BROWSABLE_HINT, CONTENT_STYLE_GRID)
                putInt(CONTENT_STYLE_PLAYABLE_HINT, CONTENT_STYLE_LIST)
            }
            val libraryParams = LibraryParams.Builder().setExtras(rootExtras).build()
            val rootMediaItem = if (!isKnownCaller) {
                MediaItem.EMPTY
            } else if (params?.isRecent == true) {
                if (exoPlayer.currentTimeline.isEmpty) {
                    storage.loadRecentSong()?.let {
                        preparePlayerForResumption(it)
                    }
                }
                recentRootMediaItem
            } else {
                catalogueRootMediaItem
            }
            return Futures.immediateFuture(LibraryResult.ofItem(rootMediaItem, libraryParams))
        }

        override fun onGetChildren(
            session: MediaLibrarySession,
            browser: MediaSession.ControllerInfo,
            parentId: String,
            page: Int,
            pageSize: Int,
            params: LibraryParams?
        ): ListenableFuture<LibraryResult<ImmutableList<MediaItem>>> {
            if (parentId == recentRootMediaItem.mediaId) {
                return Futures.immediateFuture(
                    LibraryResult.ofItemList(
                        storage.loadRecentSong()?.let {
                            song -> listOf(song)
                        }!!,
                        LibraryParams.Builder().build()
                    )
                )
            }
            return callWhenMusicSourceReady {
                LibraryResult.ofItemList(
                    browseTree[parentId] ?: ImmutableList.of(),
                    LibraryParams.Builder().build()
                )
            }
        }

<<<<<<< HEAD
        override fun onGetItem(
            session: MediaLibrarySession,
            browser: MediaSession.ControllerInfo,
            mediaId: String
        ): ListenableFuture<LibraryResult<MediaItem>> {
            return callWhenMusicSourceReady {
                LibraryResult.ofItem(
                    browseTree.getMediaItemByMediaId(mediaId) ?: MediaItem.EMPTY,
                    LibraryParams.Builder().build())
            }
        }

        override fun onSearch(
            session: MediaLibrarySession,
            browser: MediaSession.ControllerInfo,
            query: String,
            params: LibraryParams?
        ): ListenableFuture<LibraryResult<Void>> {
            return callWhenMusicSourceReady {
                val searchResult = musicSource.search(query, params?.extras ?: Bundle())
                mediaSession.notifySearchResultChanged(browser, query, searchResult.size, params)
                LibraryResult.ofVoid()
=======
    /**
     * Load the supplied list of songs and the song to play into the current player.
     */
    private fun preparePlaylist(
        metadataList: List<MediaMetadataCompat>,
        itemToPlay: MediaMetadataCompat?,
        playWhenReady: Boolean,
        playbackStartPositionMs: Long
    ) {
        // Since the playlist was probably based on some ordering (such as tracks
        // on an album), find which window index to play first so that the song the
        // user actually wants to hear plays first.
        val initialWindowIndex = if (itemToPlay == null) 0 else metadataList.indexOf(itemToPlay)
        currentPlaylistItems = metadataList

        currentPlayer.playWhenReady = playWhenReady
        currentPlayer.stop()
        // Set playlist and prepare.
        currentPlayer.setMediaItems(
            metadataList.map { it.toMediaItem() }, initialWindowIndex, playbackStartPositionMs)
        currentPlayer.prepare()
    }

    private fun switchToPlayer(previousPlayer: Player?, newPlayer: Player) {
        if (previousPlayer == newPlayer) {
            return
        }
        currentPlayer = newPlayer
        if (previousPlayer != null) {
            val playbackState = previousPlayer.playbackState
            if (currentPlaylistItems.isEmpty()) {
                // We are joining a playback session. Loading the session from the new player is
                // not supported, so we stop playback.
                currentPlayer.clearMediaItems()
                currentPlayer.stop()
            } else if (playbackState != Player.STATE_IDLE && playbackState != Player.STATE_ENDED) {
                preparePlaylist(
                    metadataList = currentPlaylistItems,
                    itemToPlay = currentPlaylistItems[currentMediaItemIndex],
                    playWhenReady = previousPlayer.playWhenReady,
                    playbackStartPositionMs = previousPlayer.currentPosition
                )
>>>>>>> 7063c32a
            }
        }

        override fun onGetSearchResult(
            session: MediaLibrarySession,
            browser: MediaSession.ControllerInfo,
            query: String,
            page: Int,
            pageSize: Int,
            params: LibraryParams?
        ): ListenableFuture<LibraryResult<ImmutableList<MediaItem>>> {
            return callWhenMusicSourceReady {
                val searchResult = musicSource.search(query, params?.extras ?: Bundle())
                val fromIndex = max((page - 1) * pageSize, searchResult.size - 1)
                val toIndex = max(fromIndex + pageSize, searchResult.size)
                LibraryResult.ofItemList(searchResult.subList(fromIndex, toIndex), params)
            }
        }

<<<<<<< HEAD
        override fun onSetMediaUri(
            session: MediaSession,
            controller: MediaSession.ControllerInfo,
            uri: Uri,
            extras: Bundle
        ): Int {
            val mediaId: String =
                uri.getQueryParameter("id") ?: return SessionResult.RESULT_ERROR_BAD_VALUE
            val mediaItem = browseTree.getMediaItemByMediaId(mediaId)
                ?: return SessionResult.RESULT_ERROR_BAD_VALUE
            serviceScope.launch {
                replaceableForwardingPlayer.setMediaItem(mediaItem)
                if (replaceableForwardingPlayer.playbackState == Player.STATE_IDLE) {
                    replaceableForwardingPlayer.prepare()
                }
            }
            return SessionResult.RESULT_SUCCESS
        }
=======
        // Obtain the current song details *before* saving them on a separate thread, otherwise
        // the current player may have been unloaded by the time the save routine runs.
        if (currentPlaylistItems.isEmpty()) {
            return
        }
        val description = currentPlaylistItems[currentMediaItemIndex].description
        val position = currentPlayer.currentPosition
>>>>>>> 7063c32a

        override fun onCustomCommand(
            session: MediaSession,
            controller: MediaSession.ControllerInfo,
            customCommand: SessionCommand,
            args: Bundle
        ): ListenableFuture<SessionResult> {
            return Futures.immediateFuture(SessionResult(SessionResult.RESULT_ERROR_NOT_SUPPORTED))
        }
    }

    private inner class UampCastSessionAvailabilityListener : SessionAvailabilityListener {

        /**
         * Called when a Cast session has started and the user wishes to control playback on a
         * remote Cast receiver rather than play audio locally.
         */
        override fun onCastSessionAvailable() {
            replaceableForwardingPlayer.setPlayer(castPlayer!!)
        }

        /**
         * Called when a Cast session has ended and the user wishes to control playback locally.
         */
        override fun onCastSessionUnavailable() {
<<<<<<< HEAD
            replaceableForwardingPlayer.setPlayer(exoPlayer)
        }
=======
            switchToPlayer(currentPlayer, exoPlayer)
        }
    }

    private inner class UampQueueNavigator(
        mediaSession: MediaSessionCompat
    ) : TimelineQueueNavigator(mediaSession) {
        override fun getMediaDescription(player: Player, windowIndex: Int): MediaDescriptionCompat {
            if (windowIndex < currentPlaylistItems.size) {
                return currentPlaylistItems[windowIndex].description
            }
            return MediaDescriptionCompat.Builder().build()
        }
    }

    private inner class UampPlaybackPreparer : MediaSessionConnector.PlaybackPreparer {

        /**
         * UAMP supports preparing (and playing) from search, as well as media ID, so those
         * capabilities are declared here.
         *
         * TODO: Add support for ACTION_PREPARE and ACTION_PLAY, which mean "prepare/play something".
         */
        override fun getSupportedPrepareActions(): Long =
            PlaybackStateCompat.ACTION_PREPARE_FROM_MEDIA_ID or
                    PlaybackStateCompat.ACTION_PLAY_FROM_MEDIA_ID or
                    PlaybackStateCompat.ACTION_PREPARE_FROM_SEARCH or
                    PlaybackStateCompat.ACTION_PLAY_FROM_SEARCH

        override fun onPrepare(playWhenReady: Boolean) {
            val recentSong = storage.loadRecentSong() ?: return
            onPrepareFromMediaId(
                recentSong.mediaId!!,
                playWhenReady,
                recentSong.description.extras
            )
        }

        override fun onPrepareFromMediaId(
            mediaId: String,
            playWhenReady: Boolean,
            extras: Bundle?
        ) {
            mediaSource.whenReady {
                val itemToPlay: MediaMetadataCompat? = mediaSource.find { item ->
                    item.id == mediaId
                }
                if (itemToPlay == null) {
                    Log.w(TAG, "Content not found: MediaID=$mediaId")
                    // TODO: Notify caller of the error.
                } else {

                    val playbackStartPositionMs =
                        extras?.getLong(MEDIA_DESCRIPTION_EXTRAS_START_PLAYBACK_POSITION_MS, C.TIME_UNSET)
                            ?: C.TIME_UNSET

                    preparePlaylist(
                        buildPlaylist(itemToPlay),
                        itemToPlay,
                        playWhenReady,
                        playbackStartPositionMs
                    )
                }
            }
        }

        /**
         * This method is used by the Google Assistant to respond to requests such as:
         * - Play Geisha from Wake Up on UAMP
         * - Play electronic music on UAMP
         * - Play music on UAMP
         *
         * For details on how search is handled, see [AbstractMusicSource.search].
         */
        override fun onPrepareFromSearch(query: String, playWhenReady: Boolean, extras: Bundle?) {
            mediaSource.whenReady {
                val metadataList = mediaSource.search(query, extras ?: Bundle.EMPTY)
                if (metadataList.isNotEmpty()) {
                    preparePlaylist(
                        metadataList,
                        metadataList[0],
                        playWhenReady,
                        playbackStartPositionMs = C.TIME_UNSET
                    )
                }
            }
        }

        override fun onPrepareFromUri(uri: Uri, playWhenReady: Boolean, extras: Bundle?) = Unit

        override fun onCommand(
            player: Player,
            command: String,
            extras: Bundle?,
            cb: ResultReceiver?
        ) = false

        /**
         * Builds a playlist based on a [MediaMetadataCompat].
         *
         * TODO: Support building a playlist by artist, genre, etc...
         *
         * @param item Item to base the playlist on.
         * @return a [List] of [MediaMetadataCompat] objects representing a playlist.
         */
        private fun buildPlaylist(item: MediaMetadataCompat): List<MediaMetadataCompat> =
            mediaSource.filter { it.album == item.album }.sortedBy { it.trackNumber }
>>>>>>> 7063c32a
    }

    /** Listen for events from ExoPlayer. */
    @SuppressLint("UnsafeOptInUsageError")
    private inner class PlayerEventListener : Listener {
        override fun onPlayWhenReadyChanged(playWhenReady: Boolean, reason: Int) {
            // When playing/paused save the current media item in persistent
            // storage so that playback can be resumed between device reboots.
            // Search for "media resumption" for more information.
            saveRecentSongToStorage()
        }

<<<<<<< HEAD
        override fun onEvents(player: Player, events: Player.Events) {
            if (events.contains(EVENT_POSITION_DISCONTINUITY)
                || events.contains(EVENT_MEDIA_ITEM_TRANSITION)
                || events.contains(EVENT_PLAY_WHEN_READY_CHANGED)) {
                currentMediaItemIndex = player.currentMediaItemIndex
            }
        }

        override fun onPlayerError(error: PlaybackException) {
            var message = R.string.generic_error;
            Log.e(TAG, "Player error: " + error.errorCodeName + " (" + error.errorCode + ")", error);
=======
    /**
     * Listen for events from ExoPlayer.
     */
    private inner class PlayerEventListener : Player.Listener {

        override fun onPlayerStateChanged(playWhenReady: Boolean, playbackState: Int) {
            when (playbackState) {
                Player.STATE_BUFFERING,
                Player.STATE_READY -> {
                    notificationManager.showNotificationForPlayer(currentPlayer)
                    if (playbackState == Player.STATE_READY) {

                        // When playing/paused save the current media item in persistent
                        // storage so that playback can be resumed between device reboots.
                        // Search for "media resumption" for more information.
                        saveRecentSongToStorage()

                        if (!playWhenReady) {
                            // If playback is paused we remove the foreground state which allows the
                            // notification to be dismissed. An alternative would be to provide a
                            // "close" button in the notification which stops playback and clears
                            // the notification.
                            stopForeground(false)
                            isForegroundService = false
                        }
                    }
                }
                else -> {
                    notificationManager.hideNotification()
                }
            }
        }

        override fun onEvents(player: Player, events: Player.Events) {
            if (events.contains(EVENT_POSITION_DISCONTINUITY)
                || events.contains(EVENT_MEDIA_ITEM_TRANSITION)
                || events.contains(EVENT_PLAY_WHEN_READY_CHANGED)) {
                currentMediaItemIndex = if (currentPlaylistItems.isNotEmpty()) {
                    constrainValue(
                        player.currentMediaItemIndex,
                        /* min= */ 0,
                        /* max= */ currentPlaylistItems.size - 1
                    )
                } else 0
            }
        }

        override fun onPlayerError(error: PlaybackException) {
            var message = R.string.generic_error;
            Log.e(TAG, "Player error: " + error.errorCodeName + " (" + error.errorCode + ")");
>>>>>>> 7063c32a
            if (error.errorCode == PlaybackException.ERROR_CODE_IO_BAD_HTTP_STATUS
                || error.errorCode == PlaybackException.ERROR_CODE_IO_FILE_NOT_FOUND) {
                message = R.string.error_media_not_found;
            }
            Toast.makeText(
                applicationContext,
                message,
                Toast.LENGTH_LONG
            ).show()
        }
    }

    inner class UampMediaItemFiller : MediaItemFiller {
        override fun fillInLocalConfiguration(
            session: MediaSession,
            controller: MediaSession.ControllerInfo,
            mediaItem: MediaItem
        ): MediaItem {
            return browseTree.getMediaItemByMediaId(mediaItem.mediaId)?: mediaItem
        }
    }
}

/** Content styling constants */
private const val CONTENT_STYLE_BROWSABLE_HINT = "android.media.browse.CONTENT_STYLE_BROWSABLE_HINT"
private const val CONTENT_STYLE_PLAYABLE_HINT = "android.media.browse.CONTENT_STYLE_PLAYABLE_HINT"
private const val CONTENT_STYLE_SUPPORTED = "android.media.browse.CONTENT_STYLE_SUPPORTED"
private const val CONTENT_STYLE_LIST = 1
private const val CONTENT_STYLE_GRID = 2

const val MEDIA_DESCRIPTION_EXTRAS_START_PLAYBACK_POSITION_MS = "playback_start_position_ms"

private const val TAG = "MusicService"<|MERGE_RESOLUTION|>--- conflicted
+++ resolved
@@ -18,12 +18,8 @@
 
 import android.annotation.SuppressLint
 import android.app.PendingIntent
-<<<<<<< HEAD
 import android.app.PendingIntent.FLAG_IMMUTABLE
 import android.app.PendingIntent.FLAG_UPDATE_CURRENT
-=======
-import android.content.ComponentName
->>>>>>> 7063c32a
 import android.content.Intent
 import android.content.pm.PackageManager
 import android.net.Uri
@@ -32,7 +28,6 @@
 import android.os.ConditionVariable
 import android.util.Log
 import android.widget.Toast
-<<<<<<< HEAD
 import androidx.media3.cast.CastPlayer
 import androidx.media3.cast.SessionAvailabilityListener
 import androidx.media3.common.AudioAttributes
@@ -40,24 +35,12 @@
 import androidx.media3.common.Player.EVENT_PLAY_WHEN_READY_CHANGED
 import androidx.media3.common.Player.EVENT_POSITION_DISCONTINUITY
 import androidx.media3.session.MediaLibraryService
-=======
-import androidx.core.content.ContextCompat
-import androidx.media.MediaBrowserServiceCompat
-import androidx.media.MediaBrowserServiceCompat.BrowserRoot.EXTRA_RECENT
-import com.example.android.uamp.media.extensions.album
-import com.example.android.uamp.media.extensions.flag
-import com.example.android.uamp.media.extensions.id
-import com.example.android.uamp.media.extensions.toMediaItem
-import com.example.android.uamp.media.extensions.trackNumber
-import com.example.android.uamp.media.library.AbstractMusicSource
->>>>>>> 7063c32a
 import com.example.android.uamp.media.library.BrowseTree
 import com.example.android.uamp.media.library.JsonSource
 import com.example.android.uamp.media.library.MEDIA_SEARCH_SUPPORTED
 import com.example.android.uamp.media.library.MusicSource
 import com.example.android.uamp.media.library.UAMP_BROWSABLE_ROOT
 import com.example.android.uamp.media.library.UAMP_RECENT_ROOT
-<<<<<<< HEAD
 import androidx.media3.common.C
 import androidx.media3.common.MediaItem
 import androidx.media3.common.MediaMetadata
@@ -71,25 +54,6 @@
 import androidx.media3.session.MediaSession.MediaItemFiller
 import androidx.media3.session.SessionCommand
 import androidx.media3.session.SessionResult
-=======
-import com.google.android.exoplayer2.C
-import com.google.android.exoplayer2.ExoPlayer
-import com.google.android.exoplayer2.PlaybackException
-import com.google.android.exoplayer2.Player
-import com.google.android.exoplayer2.Player.EVENT_MEDIA_ITEM_TRANSITION
-import com.google.android.exoplayer2.Player.EVENT_PLAY_WHEN_READY_CHANGED
-import com.google.android.exoplayer2.Player.EVENT_POSITION_DISCONTINUITY
-import com.google.android.exoplayer2.Player.EVENT_TIMELINE_CHANGED
-import com.google.android.exoplayer2.SimpleExoPlayer
-import com.google.android.exoplayer2.audio.AudioAttributes
-import com.google.android.exoplayer2.ext.cast.CastPlayer
-import com.google.android.exoplayer2.ext.cast.SessionAvailabilityListener
-import com.google.android.exoplayer2.ext.mediasession.MediaSessionConnector
-import com.google.android.exoplayer2.ext.mediasession.TimelineQueueNavigator
-import com.google.android.exoplayer2.ui.PlayerNotificationManager
-import com.google.android.exoplayer2.util.Util
-import com.google.android.exoplayer2.util.Util.constrainValue
->>>>>>> 7063c32a
 import com.google.android.gms.cast.framework.CastContext
 import com.google.common.collect.ImmutableList
 import com.google.common.util.concurrent.Futures
@@ -99,13 +63,8 @@
 import kotlinx.coroutines.Dispatchers
 import kotlinx.coroutines.SupervisorJob
 import kotlinx.coroutines.launch
-<<<<<<< HEAD
 import java.util.concurrent.Executors
 import kotlin.math.max
-=======
-import kotlin.math.max
-import kotlin.math.min
->>>>>>> 7063c32a
 
 /**
  * Service for browsing the catalogue and and receiving a [MediaController] from the app's UI
@@ -124,13 +83,7 @@
     private val serviceJob = SupervisorJob()
     private val serviceScope = CoroutineScope(Dispatchers.Main + serviceJob)
 
-<<<<<<< HEAD
     protected lateinit var mediaSession: MediaLibrarySession
-=======
-    protected lateinit var mediaSession: MediaSessionCompat
-    protected lateinit var mediaSessionConnector: MediaSessionConnector
-    private var currentPlaylistItems: List<MediaMetadataCompat> = emptyList()
->>>>>>> 7063c32a
     private var currentMediaItemIndex: Int = 0
 
     private lateinit var musicSource: MusicSource
@@ -145,7 +98,6 @@
         BrowseTree(applicationContext, musicSource)
     }
 
-<<<<<<< HEAD
     private val recentRootMediaItem: MediaItem by lazy {
         MediaItem.Builder()
             .setMediaId(UAMP_RECENT_ROOT)
@@ -171,9 +123,6 @@
     private val executorService by lazy {
         MoreExecutors.listeningDecorator(Executors.newSingleThreadExecutor())
     }
-=======
-    private var isForegroundService = false
->>>>>>> 7063c32a
 
     private val remoteJsonSource: Uri =
         Uri.parse("https://storage.googleapis.com/uamp/catalog.json")
@@ -252,7 +201,6 @@
                     )
                 )
             }
-<<<<<<< HEAD
             build()
         }
 
@@ -260,34 +208,6 @@
         // Use [callWhenMusicSourceReady] to execute code that needs the source load being
         // completed.
         musicSource = JsonSource(source = remoteJsonSource)
-=======
-        /**
-         * In order for [MediaBrowserCompat.ConnectionCallback.onConnected] to be called,
-         * a [MediaSessionCompat.Token] needs to be set on the [MediaBrowserServiceCompat].
-         *
-         * It is possible to wait to set the session token, if required for a specific use-case.
-         * However, the token *must* be set by the time [MediaBrowserServiceCompat.onGetRoot]
-         * returns, or the connection will fail silently. (The system will not even call
-         * [MediaBrowserCompat.ConnectionCallback.onConnectionFailed].)
-         */
-        sessionToken = mediaSession.sessionToken
-
-        /**
-         * The notification manager will use our player and media session to decide when to post
-         * notifications. When notifications are posted or removed our listener will be called, this
-         * allows us to promote the service to foreground (required so that we're not killed if
-         * the main UI is not visible).
-         */
-        notificationManager = UampNotificationManager(
-            this,
-            mediaSession.sessionToken,
-            PlayerNotificationListener()
-        )
-
-        // The media library is built from a remote JSON file. We'll create the source here,
-        // and then use a suspend function to perform the download off the main thread.
-        mediaSource = JsonSource(source = remoteJsonSource)
->>>>>>> 7063c32a
         serviceScope.launch {
             musicSource.load()
         }
@@ -445,7 +365,6 @@
             }
         }
 
-<<<<<<< HEAD
         override fun onGetItem(
             session: MediaLibrarySession,
             browser: MediaSession.ControllerInfo,
@@ -468,50 +387,6 @@
                 val searchResult = musicSource.search(query, params?.extras ?: Bundle())
                 mediaSession.notifySearchResultChanged(browser, query, searchResult.size, params)
                 LibraryResult.ofVoid()
-=======
-    /**
-     * Load the supplied list of songs and the song to play into the current player.
-     */
-    private fun preparePlaylist(
-        metadataList: List<MediaMetadataCompat>,
-        itemToPlay: MediaMetadataCompat?,
-        playWhenReady: Boolean,
-        playbackStartPositionMs: Long
-    ) {
-        // Since the playlist was probably based on some ordering (such as tracks
-        // on an album), find which window index to play first so that the song the
-        // user actually wants to hear plays first.
-        val initialWindowIndex = if (itemToPlay == null) 0 else metadataList.indexOf(itemToPlay)
-        currentPlaylistItems = metadataList
-
-        currentPlayer.playWhenReady = playWhenReady
-        currentPlayer.stop()
-        // Set playlist and prepare.
-        currentPlayer.setMediaItems(
-            metadataList.map { it.toMediaItem() }, initialWindowIndex, playbackStartPositionMs)
-        currentPlayer.prepare()
-    }
-
-    private fun switchToPlayer(previousPlayer: Player?, newPlayer: Player) {
-        if (previousPlayer == newPlayer) {
-            return
-        }
-        currentPlayer = newPlayer
-        if (previousPlayer != null) {
-            val playbackState = previousPlayer.playbackState
-            if (currentPlaylistItems.isEmpty()) {
-                // We are joining a playback session. Loading the session from the new player is
-                // not supported, so we stop playback.
-                currentPlayer.clearMediaItems()
-                currentPlayer.stop()
-            } else if (playbackState != Player.STATE_IDLE && playbackState != Player.STATE_ENDED) {
-                preparePlaylist(
-                    metadataList = currentPlaylistItems,
-                    itemToPlay = currentPlaylistItems[currentMediaItemIndex],
-                    playWhenReady = previousPlayer.playWhenReady,
-                    playbackStartPositionMs = previousPlayer.currentPosition
-                )
->>>>>>> 7063c32a
             }
         }
 
@@ -531,7 +406,6 @@
             }
         }
 
-<<<<<<< HEAD
         override fun onSetMediaUri(
             session: MediaSession,
             controller: MediaSession.ControllerInfo,
@@ -550,15 +424,6 @@
             }
             return SessionResult.RESULT_SUCCESS
         }
-=======
-        // Obtain the current song details *before* saving them on a separate thread, otherwise
-        // the current player may have been unloaded by the time the save routine runs.
-        if (currentPlaylistItems.isEmpty()) {
-            return
-        }
-        val description = currentPlaylistItems[currentMediaItemIndex].description
-        val position = currentPlayer.currentPosition
->>>>>>> 7063c32a
 
         override fun onCustomCommand(
             session: MediaSession,
@@ -584,118 +449,8 @@
          * Called when a Cast session has ended and the user wishes to control playback locally.
          */
         override fun onCastSessionUnavailable() {
-<<<<<<< HEAD
             replaceableForwardingPlayer.setPlayer(exoPlayer)
         }
-=======
-            switchToPlayer(currentPlayer, exoPlayer)
-        }
-    }
-
-    private inner class UampQueueNavigator(
-        mediaSession: MediaSessionCompat
-    ) : TimelineQueueNavigator(mediaSession) {
-        override fun getMediaDescription(player: Player, windowIndex: Int): MediaDescriptionCompat {
-            if (windowIndex < currentPlaylistItems.size) {
-                return currentPlaylistItems[windowIndex].description
-            }
-            return MediaDescriptionCompat.Builder().build()
-        }
-    }
-
-    private inner class UampPlaybackPreparer : MediaSessionConnector.PlaybackPreparer {
-
-        /**
-         * UAMP supports preparing (and playing) from search, as well as media ID, so those
-         * capabilities are declared here.
-         *
-         * TODO: Add support for ACTION_PREPARE and ACTION_PLAY, which mean "prepare/play something".
-         */
-        override fun getSupportedPrepareActions(): Long =
-            PlaybackStateCompat.ACTION_PREPARE_FROM_MEDIA_ID or
-                    PlaybackStateCompat.ACTION_PLAY_FROM_MEDIA_ID or
-                    PlaybackStateCompat.ACTION_PREPARE_FROM_SEARCH or
-                    PlaybackStateCompat.ACTION_PLAY_FROM_SEARCH
-
-        override fun onPrepare(playWhenReady: Boolean) {
-            val recentSong = storage.loadRecentSong() ?: return
-            onPrepareFromMediaId(
-                recentSong.mediaId!!,
-                playWhenReady,
-                recentSong.description.extras
-            )
-        }
-
-        override fun onPrepareFromMediaId(
-            mediaId: String,
-            playWhenReady: Boolean,
-            extras: Bundle?
-        ) {
-            mediaSource.whenReady {
-                val itemToPlay: MediaMetadataCompat? = mediaSource.find { item ->
-                    item.id == mediaId
-                }
-                if (itemToPlay == null) {
-                    Log.w(TAG, "Content not found: MediaID=$mediaId")
-                    // TODO: Notify caller of the error.
-                } else {
-
-                    val playbackStartPositionMs =
-                        extras?.getLong(MEDIA_DESCRIPTION_EXTRAS_START_PLAYBACK_POSITION_MS, C.TIME_UNSET)
-                            ?: C.TIME_UNSET
-
-                    preparePlaylist(
-                        buildPlaylist(itemToPlay),
-                        itemToPlay,
-                        playWhenReady,
-                        playbackStartPositionMs
-                    )
-                }
-            }
-        }
-
-        /**
-         * This method is used by the Google Assistant to respond to requests such as:
-         * - Play Geisha from Wake Up on UAMP
-         * - Play electronic music on UAMP
-         * - Play music on UAMP
-         *
-         * For details on how search is handled, see [AbstractMusicSource.search].
-         */
-        override fun onPrepareFromSearch(query: String, playWhenReady: Boolean, extras: Bundle?) {
-            mediaSource.whenReady {
-                val metadataList = mediaSource.search(query, extras ?: Bundle.EMPTY)
-                if (metadataList.isNotEmpty()) {
-                    preparePlaylist(
-                        metadataList,
-                        metadataList[0],
-                        playWhenReady,
-                        playbackStartPositionMs = C.TIME_UNSET
-                    )
-                }
-            }
-        }
-
-        override fun onPrepareFromUri(uri: Uri, playWhenReady: Boolean, extras: Bundle?) = Unit
-
-        override fun onCommand(
-            player: Player,
-            command: String,
-            extras: Bundle?,
-            cb: ResultReceiver?
-        ) = false
-
-        /**
-         * Builds a playlist based on a [MediaMetadataCompat].
-         *
-         * TODO: Support building a playlist by artist, genre, etc...
-         *
-         * @param item Item to base the playlist on.
-         * @return a [List] of [MediaMetadataCompat] objects representing a playlist.
-         */
-        private fun buildPlaylist(item: MediaMetadataCompat): List<MediaMetadataCompat> =
-            mediaSource.filter { it.album == item.album }.sortedBy { it.trackNumber }
->>>>>>> 7063c32a
     }
 
     /** Listen for events from ExoPlayer. */
@@ -708,7 +463,6 @@
             saveRecentSongToStorage()
         }
 
-<<<<<<< HEAD
         override fun onEvents(player: Player, events: Player.Events) {
             if (events.contains(EVENT_POSITION_DISCONTINUITY)
                 || events.contains(EVENT_MEDIA_ITEM_TRANSITION)
@@ -720,58 +474,6 @@
         override fun onPlayerError(error: PlaybackException) {
             var message = R.string.generic_error;
             Log.e(TAG, "Player error: " + error.errorCodeName + " (" + error.errorCode + ")", error);
-=======
-    /**
-     * Listen for events from ExoPlayer.
-     */
-    private inner class PlayerEventListener : Player.Listener {
-
-        override fun onPlayerStateChanged(playWhenReady: Boolean, playbackState: Int) {
-            when (playbackState) {
-                Player.STATE_BUFFERING,
-                Player.STATE_READY -> {
-                    notificationManager.showNotificationForPlayer(currentPlayer)
-                    if (playbackState == Player.STATE_READY) {
-
-                        // When playing/paused save the current media item in persistent
-                        // storage so that playback can be resumed between device reboots.
-                        // Search for "media resumption" for more information.
-                        saveRecentSongToStorage()
-
-                        if (!playWhenReady) {
-                            // If playback is paused we remove the foreground state which allows the
-                            // notification to be dismissed. An alternative would be to provide a
-                            // "close" button in the notification which stops playback and clears
-                            // the notification.
-                            stopForeground(false)
-                            isForegroundService = false
-                        }
-                    }
-                }
-                else -> {
-                    notificationManager.hideNotification()
-                }
-            }
-        }
-
-        override fun onEvents(player: Player, events: Player.Events) {
-            if (events.contains(EVENT_POSITION_DISCONTINUITY)
-                || events.contains(EVENT_MEDIA_ITEM_TRANSITION)
-                || events.contains(EVENT_PLAY_WHEN_READY_CHANGED)) {
-                currentMediaItemIndex = if (currentPlaylistItems.isNotEmpty()) {
-                    constrainValue(
-                        player.currentMediaItemIndex,
-                        /* min= */ 0,
-                        /* max= */ currentPlaylistItems.size - 1
-                    )
-                } else 0
-            }
-        }
-
-        override fun onPlayerError(error: PlaybackException) {
-            var message = R.string.generic_error;
-            Log.e(TAG, "Player error: " + error.errorCodeName + " (" + error.errorCode + ")");
->>>>>>> 7063c32a
             if (error.errorCode == PlaybackException.ERROR_CODE_IO_BAD_HTTP_STATUS
                 || error.errorCode == PlaybackException.ERROR_CODE_IO_FILE_NOT_FOUND) {
                 message = R.string.error_media_not_found;
