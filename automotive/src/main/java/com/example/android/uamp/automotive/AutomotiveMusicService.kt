package com.example.android.uamp.automotive

import android.annotation.SuppressLint
import android.app.PendingIntent
import android.content.Context
import android.content.Intent
import android.os.Bundle
import android.util.Log
import androidx.core.content.edit
import androidx.media3.common.MediaItem
import androidx.media3.common.util.Util
import androidx.media3.session.LibraryResult
import androidx.media3.session.MediaConstants.EXTRAS_KEY_ERROR_RESOLUTION_ACTION_INTENT_COMPAT
import androidx.media3.session.MediaConstants.EXTRAS_KEY_ERROR_RESOLUTION_ACTION_LABEL_COMPAT
import androidx.media3.session.MediaSession
import androidx.media3.session.SessionCommand
import androidx.media3.session.SessionResult
import com.example.android.uamp.media.MusicService
<<<<<<< HEAD
import com.google.common.collect.ImmutableList
import com.google.common.util.concurrent.Futures
import com.google.common.util.concurrent.ListenableFuture
=======
import com.google.android.exoplayer2.Player
import com.google.android.exoplayer2.ext.mediasession.MediaSessionConnector
import kotlinx.coroutines.ExperimentalCoroutinesApi
>>>>>>> 7063c32a

/** UAMP specific command for logging into the service. */
const val LOGIN = "com.example.android.uamp.automotive.COMMAND.LOGIN"

/** UAMP specific command for logging out of the service. */
const val LOGOUT = "com.example.android.uamp.automotive.COMMAND.LOGOUT"

const val LOGIN_EMAIL = "com.example.android.uamp.automotive.ARGS.LOGIN_EMAIL"
const val LOGIN_PASSWORD = "com.example.android.uamp.automotive.ARGS.LOGIN_PASSWORD"

class AutomotiveMusicService: MusicService() {

    override fun getCallback(): MediaLibrarySession.MediaLibrarySessionCallback {
        return AutomotiveCallback()
    }

    private inner class AutomotiveCallback() : MusicServiceCallback() {

        override fun onConnect(
            session: MediaSession,
            controller: MediaSession.ControllerInfo
        ): MediaSession.ConnectionResult {
            val connectionResult = super.onConnect(session, controller)
            val sessionCommands =
                connectionResult.availableSessionCommands
                    .buildUpon()
                    .add(SessionCommand(LOGIN, Bundle()))
                    .add(SessionCommand(LOGOUT, Bundle()))
                    .build()
            return MediaSession.ConnectionResult.accept(
                sessionCommands, connectionResult.availablePlayerCommands)
        }

        @SuppressLint("UnsafeOptInUsageError")
        override fun onGetChildren(
            session: MediaLibrarySession,
            browser: MediaSession.ControllerInfo,
            parentId: String,
            page: Int,
            pageSize: Int,
            params: LibraryParams?
        ): ListenableFuture<LibraryResult<ImmutableList<MediaItem>>> {
            return if (isAuthenticated()) {
                super.onGetChildren(session, browser, parentId, page, pageSize, params)
            } else {
                Futures.immediateFuture(
                    LibraryResult.ofError(
                        LibraryResult.RESULT_ERROR_SESSION_AUTHENTICATION_EXPIRED,
                        LibraryParams.Builder()
                            .setExtras(getExpiredAuthenticationResolutionExtras()).build()
                    )
                )
            }
        }

        override fun onCustomCommand(
            session: MediaSession,
            controller: MediaSession.ControllerInfo,
            customCommand: SessionCommand,
            args: Bundle
        ): ListenableFuture<SessionResult> {
            when (customCommand.customAction) {
                LOGIN -> {
                    onLogin(args.getString(LOGIN_EMAIL) ?: "", args.getString(LOGIN_PASSWORD) ?: "")
                }
                LOGOUT -> onLogout()
                else -> {
                    return Futures.immediateFuture(
                        SessionResult(
                            SessionResult.RESULT_ERROR_SESSION_AUTHENTICATION_EXPIRED,
                            getExpiredAuthenticationResolutionExtras()
                        )
                    )
                }
            }
            return Futures.immediateFuture(SessionResult(SessionResult.RESULT_SUCCESS))
        }
    }

    /**
     * Fakes the verification of email and password and authenticates the user. Use the
     * authentication technique of your choice in your app.
     *
     * <p>Returns true if the user is supposed to be successfully authenticated.
     */
    private fun onLogin(email: String, password: String): Boolean {
        Log.i(TAG, "User logged in: $email")
        getSharedPreferences(AutomotiveMusicService::class.java.name, Context.MODE_PRIVATE).edit {
            putString(USER_TOKEN, "$email:${password.hashCode()}")
        }
        return true
    }

    private fun onLogout(): Boolean {
        Log.i(TAG, "User logged out")
        getSharedPreferences(AutomotiveMusicService::class.java.name, Context.MODE_PRIVATE).edit {
            remove(USER_TOKEN)
        }
        return false
    }

    /**
     * Whether the user has been authenticated.
     */
    private fun isAuthenticated() =
        getSharedPreferences(AutomotiveMusicService::class.java.name, Context.MODE_PRIVATE)
            .contains(USER_TOKEN)

    private fun getExpiredAuthenticationResolutionExtras(): Bundle {
        return Bundle().also {
            it.putString(
                EXTRAS_KEY_ERROR_RESOLUTION_ACTION_LABEL_COMPAT,
                getString(R.string.login_button_label))
            val signInIntent = Intent(this, SignInActivity::class.java)
            val flags = if (Util.SDK_INT >= 23) PendingIntent.FLAG_IMMUTABLE else 0
            it.putParcelable(
                EXTRAS_KEY_ERROR_RESOLUTION_ACTION_INTENT_COMPAT,
                PendingIntent.getActivity(this, /* requestCode= */ 0, signInIntent, flags))
        }
<<<<<<< HEAD
=======
        mediaSessionConnector.setCustomErrorMessage(
            getString(R.string.error_require_login),
            PlaybackStateCompat.ERROR_CODE_AUTHENTICATION_EXPIRED,
            extras
        )
    }

    /**
     * This is the entry point for custom commands received by ExoPlayer's
     * [MediaSessionConnector.customCommandReceivers].
     *
     * The extension will call each [CommandReceiver] in turn. If the [CommandReceiver] can
     * handle the command, it returns `true` to indicate the command's been handled and
     * processing should stop. If the [CommandReceiver] cannot/doesn't want to handle the
     * command, it should return `false`.
     *
     * We simplify this a bit by having our own [CommandHandler] that works with a single
     * command (either "log in" or "log out"). Each of these returns true at the end of its
     * processing.
     *
     * If the command received isn't either of our commands, we just return `false`.
     *
     * Suppress the warning because the original name, `cb` is not as clear as to its purpose.
     */
    private inner class AutomotiveCommandReceiver : MediaSessionConnector.CommandReceiver {
        @Suppress("PARAMETER_NAME_CHANGED_ON_OVERRIDE")
        override fun onCommand(
            player: Player,
            command: String,
            extras: Bundle?,
            callback: ResultReceiver?
        ): Boolean =
            when (command) {
                LOGIN -> loginCommand(extras ?: Bundle.EMPTY, callback)
                LOGOUT -> logoutCommand(extras ?: Bundle.EMPTY, callback)
                else -> false
            }
    }

    private val loginCommand: CommandHandler = { extras, callback ->
        val email = extras.getString(LOGIN_EMAIL) ?: ""
        val password = extras.getString(LOGIN_PASSWORD) ?: ""

        if (onLogin(email, password)) {
            // Updated state (including clearing the error) now that the user has logged in.
            mediaSessionConnector.setCustomErrorMessage(null)
            mediaSessionConnector.invalidateMediaSessionPlaybackState()

            callback?.send(Activity.RESULT_OK, Bundle.EMPTY)
        } else {
            // Login is required - note this.
            requireLogin()

            callback?.send(Activity.RESULT_CANCELED, Bundle.EMPTY)
        }
        true
    }

    private val logoutCommand: CommandHandler = { _, callback ->
        // Log the user out.
        onLogout()

        // Login is required - note this.
        requireLogin()
        callback?.send(Activity.RESULT_OK, Bundle.EMPTY)
        true
>>>>>>> 7063c32a
    }
}

private const val TAG = "AutomotiveMusicService"
private const val USER_TOKEN = "com.example.android.uamp.automotive.PREFS.USER_TOKEN"<|MERGE_RESOLUTION|>--- conflicted
+++ resolved
@@ -16,15 +16,9 @@
 import androidx.media3.session.SessionCommand
 import androidx.media3.session.SessionResult
 import com.example.android.uamp.media.MusicService
-<<<<<<< HEAD
 import com.google.common.collect.ImmutableList
 import com.google.common.util.concurrent.Futures
 import com.google.common.util.concurrent.ListenableFuture
-=======
-import com.google.android.exoplayer2.Player
-import com.google.android.exoplayer2.ext.mediasession.MediaSessionConnector
-import kotlinx.coroutines.ExperimentalCoroutinesApi
->>>>>>> 7063c32a
 
 /** UAMP specific command for logging into the service. */
 const val LOGIN = "com.example.android.uamp.automotive.COMMAND.LOGIN"
@@ -144,75 +138,6 @@
                 EXTRAS_KEY_ERROR_RESOLUTION_ACTION_INTENT_COMPAT,
                 PendingIntent.getActivity(this, /* requestCode= */ 0, signInIntent, flags))
         }
-<<<<<<< HEAD
-=======
-        mediaSessionConnector.setCustomErrorMessage(
-            getString(R.string.error_require_login),
-            PlaybackStateCompat.ERROR_CODE_AUTHENTICATION_EXPIRED,
-            extras
-        )
-    }
-
-    /**
-     * This is the entry point for custom commands received by ExoPlayer's
-     * [MediaSessionConnector.customCommandReceivers].
-     *
-     * The extension will call each [CommandReceiver] in turn. If the [CommandReceiver] can
-     * handle the command, it returns `true` to indicate the command's been handled and
-     * processing should stop. If the [CommandReceiver] cannot/doesn't want to handle the
-     * command, it should return `false`.
-     *
-     * We simplify this a bit by having our own [CommandHandler] that works with a single
-     * command (either "log in" or "log out"). Each of these returns true at the end of its
-     * processing.
-     *
-     * If the command received isn't either of our commands, we just return `false`.
-     *
-     * Suppress the warning because the original name, `cb` is not as clear as to its purpose.
-     */
-    private inner class AutomotiveCommandReceiver : MediaSessionConnector.CommandReceiver {
-        @Suppress("PARAMETER_NAME_CHANGED_ON_OVERRIDE")
-        override fun onCommand(
-            player: Player,
-            command: String,
-            extras: Bundle?,
-            callback: ResultReceiver?
-        ): Boolean =
-            when (command) {
-                LOGIN -> loginCommand(extras ?: Bundle.EMPTY, callback)
-                LOGOUT -> logoutCommand(extras ?: Bundle.EMPTY, callback)
-                else -> false
-            }
-    }
-
-    private val loginCommand: CommandHandler = { extras, callback ->
-        val email = extras.getString(LOGIN_EMAIL) ?: ""
-        val password = extras.getString(LOGIN_PASSWORD) ?: ""
-
-        if (onLogin(email, password)) {
-            // Updated state (including clearing the error) now that the user has logged in.
-            mediaSessionConnector.setCustomErrorMessage(null)
-            mediaSessionConnector.invalidateMediaSessionPlaybackState()
-
-            callback?.send(Activity.RESULT_OK, Bundle.EMPTY)
-        } else {
-            // Login is required - note this.
-            requireLogin()
-
-            callback?.send(Activity.RESULT_CANCELED, Bundle.EMPTY)
-        }
-        true
-    }
-
-    private val logoutCommand: CommandHandler = { _, callback ->
-        // Log the user out.
-        onLogout()
-
-        // Login is required - note this.
-        requireLogin()
-        callback?.send(Activity.RESULT_OK, Bundle.EMPTY)
-        true
->>>>>>> 7063c32a
     }
 }
 
