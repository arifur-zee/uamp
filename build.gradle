/*
* Copyright (C) 2014 The Android Open Source Project
*
* Licensed under the Apache License, Version 2.0 (the "License");
* you may not use this file except in compliance with the License.
* You may obtain a copy of the License at
*
*      http://www.apache.org/licenses/LICENSE-2.0
*
* Unless required by applicable law or agreed to in writing, software
* distributed under the License is distributed on an "AS IS" BASIS,
* WITHOUT WARRANTIES OR CONDITIONS OF ANY KIND, either express or implied.
* See the License for the specific language governing permissions and
* limitations under the License.
*/

// Top-level build file where you can add configuration options common to
// all sub-projects/modules.

buildscript {
    repositories {
        jcenter()
        google()
    }
    dependencies {
<<<<<<< HEAD
        classpath 'com.android.tools.build:gradle:3.0.1'
=======
        classpath 'com.android.tools.build:gradle:3.1.2'
>>>>>>> 97704b15

        // NOTE: Do not place your application dependencies here; they belong
        // in the individual module build.gradle files
    }
}

allprojects {
    repositories {
        jcenter()
        maven {
            url "https://maven.google.com"
        }
        google()
    }
}<|MERGE_RESOLUTION|>--- conflicted
+++ resolved
@@ -23,11 +23,7 @@
         google()
     }
     dependencies {
-<<<<<<< HEAD
-        classpath 'com.android.tools.build:gradle:3.0.1'
-=======
         classpath 'com.android.tools.build:gradle:3.1.2'
->>>>>>> 97704b15
 
         // NOTE: Do not place your application dependencies here; they belong
         // in the individual module build.gradle files
